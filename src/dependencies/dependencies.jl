--- conflicted
+++ resolved
@@ -98,8 +98,6 @@
 
 function dep(m::NamedTuple, nsteps=1; verbose::Bool=true)
     dep(nsteps; verbose=verbose, m...)
-<<<<<<< HEAD
-=======
 end
 
 function dep(mapping::Dict{String,T}; verbose::Bool=true) where {T}
@@ -128,5 +126,4 @@
     iscyclic && error("Cyclic dependency detected in the graph. Cycle: \n $(print_cycle(cycle_vec)) \n You can break the cycle using the `PreviousTimeStep` variable in the mapping.")
     # Third step, we identify which 
     return dep_graph
->>>>>>> 9a4d9d4a
 end
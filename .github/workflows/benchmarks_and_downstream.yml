--- conflicted
+++ resolved
@@ -2,14 +2,8 @@
 on:
   push:
     branches:
-<<<<<<< HEAD
-      - main
-      - Outputs-filtering2
-      - PSE-multiscale-outputs-structure-change
-=======
       - dev
       - benchmarks-github-action
->>>>>>> a6442199
     tags: "*"
   pull_request:
   workflow_dispatch:
@@ -35,13 +29,8 @@
         arch:
           - x64
         package:
-<<<<<<< HEAD
-        - {user: PalmStudio, repo: XPalm.jl, branch: PSE-multiscale-outputs-structure-change}
-        - {user: VEZY, repo: PlantBioPhysics.jl, branch: PSE-multiscale-outputs-structure-change}
-=======
-        # the group setting is unused atm
+       # the group setting is unused atm
         - {user: VEZY, repo: PlantSimEngine.jl, group: Downstream}
->>>>>>> a6442199
     steps:
       - uses: actions/checkout@v4
       - uses: julia-actions/setup-julia@v2
